--- conflicted
+++ resolved
@@ -12,12 +12,6 @@
     "idb": "^7.1.1"
   },
   "devDependencies": {
-<<<<<<< HEAD
-    "@types/jest": "^29.2.2",
-    "c8": "^7.12.0",
-    "chai": "^4.3.7",
-=======
->>>>>>> 321f5b8a
     "del": "^3.0.0",
     "gulp": "^3.9.1",
     "gulp-concat": "^2.6.1",
@@ -31,14 +25,7 @@
     "yargs": "^9.0.1"
   },
   "scripts": {
-<<<<<<< HEAD
-    "test": "mocha",
-    "test:watch": "mocha --watch --parallel",
-    "test:cov": "c8 mocha",
-    "test:static": "http-server --mime mime.types ."
-=======
     "test": "echo \"Error: no test specified\" && exit 1"
->>>>>>> 321f5b8a
   },
   "repository": {
     "type": "git",
