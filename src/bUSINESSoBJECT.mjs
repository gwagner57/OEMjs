--- conflicted
+++ resolved
@@ -106,18 +106,6 @@
   }
   // construct a storage serialization/representation of an instance
   toRecord() {
-<<<<<<< HEAD
-    var obj = this, rec = {}, propDecl = {}, valuesToConvert = [], range, val;
-    Object.keys(obj).forEach(function (p) {
-      if (obj[p] !== undefined) {
-        val = obj[p];
-        propDecl = obj.constructor.properties[p];
-        range = propDecl.range;
-        if (propDecl.maxCard && propDecl.maxCard > 1) {
-          if (range.constructor && range.constructor === bUSINESSoBJECT) { // object reference(s)
-            if (Array.isArray(val)) {
-              valuesToConvert = val.slice(0);  // clone;
-=======
     const obj = this, rec={};
     var valuesToConvert=[];
     for (const p of Object.keys( obj)) {
@@ -132,17 +120,11 @@
           if (val instanceof bUSINESSoBJECT) { // object reference(s)
             if (Array.isArray( val)) {
               valuesToConvert = [...val];  // clone;
->>>>>>> 49eaeb43
             } else {  // val is a map from ID refs to obj refs
               valuesToConvert = Object.values(val);
             }
-<<<<<<< HEAD
-          } else if (Array.isArray(val)) {
-            valuesToConvert = val.slice(0);  // clone;
-=======
           } else if (Array.isArray( val)) {
             valuesToConvert = [...val];  // clone;
->>>>>>> 49eaeb43
           } else console.log("Invalid non-array collection in toRecord!");
         } else {  // maxCard=1
           valuesToConvert = [val];
@@ -150,17 +132,6 @@
         valuesToConvert.forEach(function (v, i) {
           // alternatively: enum literals as labels
           // if (range instanceof eNUMERATION) rec[p] = range.labels[val-1];
-<<<<<<< HEAD
-          if (["number", "string", "boolean"].includes(typeof (v)) || !v) {
-            valuesToConvert[i] = String(v);
-          } else if (range === "Date") {
-            valuesToConvert[i] = util.createIsoDateString(v);
-          } else if (range.constructor && range.constructor === bUSINESSoBJECT) { // object reference(s)
-            valuesToConvert[i] = v.id;
-          } else if (Array.isArray(v)) {  // JSON-compatible array
-            valuesToConvert[i] = v.slice(0);  // clone
-          } else valuesToConvert[i] = JSON.stringify(v);
-=======
           if (["number","string","boolean"].includes( typeof v)) {
             valuesToConvert[i] = v;
           } else if (range === "Date") {
@@ -172,7 +143,6 @@
           } else if (Array.isArray( v)) {  // JSON-compatible array
             valuesToConvert[i] = [...v];  // clone
           } else valuesToConvert[i] = JSON.stringify( v);
->>>>>>> 49eaeb43
         });
         if (!propDecl.maxCard || propDecl.maxCard <= 1) {
           rec[prop] = valuesToConvert[0];
